--- conflicted
+++ resolved
@@ -175,8 +175,6 @@
 **NB**: Функция выполняется в контексте браузера, поэтому любые ссылки на её внешний контекст работать не будут.
 
 * `wait(milliseconds)` – ожидание указанного времени до выполнения следующего действия. Если действие является последним в списке, откладывает снятие скриншота на этот период времени.
-<<<<<<< HEAD
-=======
 * `waitForElementToShow(selector, [timeout])` - ждет пока на странице появится элемент, попадающий под `selector`.
   Завершается с ошибкой, если по истечении `timeout` миллисекунд элемент так и не появился (по умолчанию 1000).
 * `waitForElementToHide(selector, [timeout])` - ждет пока элемент, попадающий под `selector`, пропадет со страницы.
@@ -184,7 +182,6 @@
 * `waitForJSCondition(function(window), timeout)` - ждет пока указанная функция вернет `true`. Функция выполняется
   в контексте браузера, поэтому ссылки на объекты из внешней области видимости работать не будут. Завершается с
   ошибкой, если по истечении `timeout` миллисекунд функция все еще возвращает `false` (по умолчанию 1000).
->>>>>>> 8ac32bee
 * `sendKeys([element], keys)` – отправляет серию нажатий на клавиатуру к указанному или к активному в данный момент элементу страницы.
 Вы можете отправить специальную клавишу, используя одну из предусмотренных констант, а именно:
 
@@ -203,9 +200,5 @@
 * `sendFile(element, path)` – выбор файла в заданном элементе `input[type=file]`. `path` должен существовать
   в локальной системе (там же, где запущен `gemini`).
 * `focus(element)` – устанавливает фокус на указанный элемент.
-<<<<<<< HEAD
 * `setWindowSize(width, height)` – устанавливает размера окна браузера.
-* `tap(element)` - делает тап по элементу на устройстве с тач интерфейсом.
-=======
-* `setWindowSize(width, height)` – устанавливает размера окна браузера.
->>>>>>> 8ac32bee
+* `tap(element)` - делает тап по элементу на устройстве с тач интерфейсом.
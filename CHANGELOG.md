# Changelog

<<<<<<< HEAD
## Dev

* Add ability to ignore certain elements when comparing screenshots.
  Use `suite.ignoreElements(selector1, selector2, ...)` to specify
  the selectors to ignore (@SevInf).
=======
## 0.9.6 - 2015-01-27

* Work on a pages that modify `Array.prototype` (@SevInf).
>>>>>>> 5ab3b579

## 0.9.5 - 2014-12-10

* Works on Windows again (@SevInf).

## 0.9.4 - 2014-12-03

* Add `sendFile` action which now should be used instead of
  `sendKeys` to set a file to `input[type=file]` elements (@SevInf).
* Correctly parse box-shadow in IE9 (@scf2k).
* Fail only single test if reference image is not found (@SevInf).

## 0.9.3 - 2014-11-07

* Coverage generator now follows symlinks while resolving the paths to CSS
  files. So the final report will have real paths but not pointing to symlinks.

## 0.9.2 - 2014-11-07

* Move the coverage HTML templating code to separate module (gemini-coverage).
* Detailed error message when capture region exceeds screenshot
area. Such error also will now fail only single state instead of
a whole testing process (@SevInf).

## 0.9.1 - 2014-10-23

* Ignore `@keyframes` at-rule while collecting coverage (@scf2k).

## 0.9.0 - 2014-10-22

* Replace `GraphicsMagick` with lightweight `png-img` library (@j0tunn).
  As for this version, `gemini` no longer requires any external tool for
  image processing.
* CSS coverage now supports source maps (@scf2k).
  If your CSS has the sourcemap, coverage report will show original files.

  You can use `sourceRoot` option to tell `gemini` where are your sources
  located on a filesystem.
* CSS coverages statistics will now also be written to `coverage.json`
  file (@scf2k).
* Add `coverageExclude` option to allow exclude certain files from coverage
  report (@scf2k).
* Add index page to coverage report and improve appearance of a the coverage
  pages (@scf2k).
* Restructure documentation and add quick start guide in russian and english
  (@jk708).

## 0.8.2 - 2014-10-06

* Reset cursor position before reloading the page.
When resetting it just after page load, old cursor position
may trigger some transitions which will not be finished before
first screenshot.

## 0.8.1 – 2014-09-30

* `test` command will exit with correct codes

## 0.8.0 - 2014-09-30

* New image comparison algorithm is implemented:
  - `gm compare` replaced with custom diff. For now, GraphicsMagick
  is still required for other image manipulations.
  - `tolerance` setting is removed in favor of "strict mode": by default,
  only noticable changes (according to ciede2000 metric) will be treated
  as failure, to treat all changes that way user can enable
  `strictComparison` option.
  - in case if some element in focus during test can potentially have
  blinking caret displayed, diff will try to ignore caret.

* Remove built-in TeamCity reporter. If you really want
it, you can adapt 0.7.x reporter to the current version
of `gemini` and publish it in separate package.
* Remove legacy ability to specify browsers as array which
  was deprecated since 0.4.0.
* Add experimental [programmatic API](doc/programmatic-api.md).
* Add `--grep` option to `gather` and `test` commands, which
  allows to execute only suites, matching the pattern (@scf2k).
* Show required dimensions in error message when origin does
  not fir to full-page screenshot (@scf2k)

## 0.7.0 - 2014-09-15

* Show meaningful error when capture area origin
  does not fit to full-page screenshot. This change
  can break some of your tests (@scf2k).
* Add experimental CSS-coverage report. Enable
  with `--coverage` CLI flag or `coverage: true` in
  config (@scf2k).
* Add ability to override `gridUrl`,`rootUrl`, `screenshotsDir`,
  `debug` config options by their respective CLI options or
  environment variables (@arikon).
* Add config option `windowSize` to specify default
  size of the browser windows (@scf2k).
* Add action `setWindowSize` to specify browser
  window size during the tests (@scf2k).


## 0.6.5 - 2014-09-12

Was republished as 0.7.0 due to a breaking change.

## 0.6.4 - 2014-08-13

* Add command line completion (@unlok).
* Show an error, when config file has unknown
  options.
* Add `focus(element)` action (@arikon).

## 0.6.3 - 2014-08-05

* Allow to use empty string with `sendKeys`. It can be used
  to focus on an element without changing states.

## 0.6.2 - 2014-08-01

* Reset mouse position for each suite. Previously, cursor
  may stay at the position left from a previous suite and
  some elements was captured with hover effect when there
  shouldn't be any.

## 0.6.1 - 2014-07-30

* Fix incorrect capture region rounding, causing bottom row
  of the element to be cropped sometimes.
  

## 0.6.0 - 2014-07-28

* `:before` and `:after` pseudo-elements outline and shadow are now
  taken into account when calculating capture region(@incorp).

  This change can break some of your tests. Re-gather reference images
  to fix the problem.
* Added `tolerance` config option which can be used to specify maximum
  error rate before images will be treated as unequal.
  Default tolerance to 0. This is stricter then previous versions:
  now every, even slightest difference between reference and current
  images will fail tests.

  Set `tolerance` to 0.001 in `.gemini.yml` to restore 0.5.x behavior.
* Coordinates of capture region are now rounded to capture maximal area.
  Previously, border pixels could be cropped, due to rounding error.
  This change can break some of your tests. Re-gather reference images
  to fix the problem.

* Added ability to change diff highlight color in config file.
* Change diff highlight style 

* Global installations of `gemini` now runs local one, if available.

## 0.5.0 - 2014-07-17

* Browsers are now launched once for each run (previously, they were
  launched once per suite). This greatly reduces total tests run time,
  but can break some of your code, i.e. each `mouseDown` should always
  be closed by `mouseUp`.
  Previously, this was not required if `mouseDown` was used once for
  suite.
  It will show warning if versions of the modules does not match.
* `flat` reporter replaces `tree`. Tree reporter can not work with new
  browser launch model.
* Add `parallelLimit` option that allows to limit number of browsers
 run in parallel.
* Add `suite.after()` which can be used to perform some action after all
  of the states without taking screenshot.
* Unknown errors, returned by Selenium have more detailed report.
* Fix `--version` option.

## 0.4.2 - 2014-06-25

* Fix missing images in html report.

## 0.4.1 - 2014-06-19

* Correctly detect crop region in Firefox

## 0.4.0 - 2014-06-18

* Crop region for screenshots is calculated via client script inside
  browser instead of `gemini`. This allows to issue fewer requests to
  Selenium Server speeding up total tests run time. This feature breaks
  compatibility with old browsers (`IE` < 9).
* New config format, which allows to specify full set of capabilities
  for browsers:

  ```yaml
  browsers:
    phantomjs: phantomjs
    opera12:
        browserName: opera
        version: '12.06'
        platform: 'WINDOWS'
    firefox28:
        browserName: firefox
        version: '28.0'
    firefox27:
        browserName: firefox
        version: '27.0'
  ```
* Correctly capture screenshots of regions out of initial browser
  viewport in  browsers, that can't capture full page (`Opera` and
  `Chrome` at the time of writing).
* `outline-width` of an elements is now also taken into account when 
  calculating crop region.
* Add `debug` options to config file. If set to `true`, `gemini` will
  print debug logs to STDOUT. (@arikon).
* Add `http` section to config file which allows to configure HTTP
  timeout (`http.timeout`) retry count (`http.retries`) and delay
  between retries (`http.retryDelay`). (@arikon).
* Asynchronous errors stacktraces in browser actions (such as not found
  element) will point to users code.
* More HTTP requests to Selenium will run in parallel speeding up
  `gather`/`test` commands (@arikon).
* If `gemini` is run without subcommand, help text will be shown.

## 0.3.4 - 2014-05-28

* Enhanced html report:
  - suites are now collapsible;
  - all but failed suites are collapsed by default;
  - buttons to expand all, collapse all and expand only errors are added;
  - stats of total numbers of tests run, failed, succeeded and skipped
    are shown at the top.

## 0.3.3 - 2014-05-19

* Allow to use multiple reporters in `test` command.
* Throw error when creating multiple suites of the same name within
  the same parent.
* Throw error when creating multiple states of the same name within
  the suite.
* Throw error when creating suite that will be unable to run (
  has states and hasn't url or capture region);
* Check argument types of `SuiteBuilder` methods.
* Check argument types of all actions methods.
* Shorter stacktraces for invalid elements  errors.
* Correctly handle offsets in `mouseMove` actions.
* Fix error when `gridUrl` was required even if there is only
  `phantomjs` browser.

## 0.3.2 - 2014-05-15

* Allow to override `gridUrl` and `rootUrl` settings with cli
  options `--grid-url` and `--root-url`.
* Correctly report error, when wrong argument passed to an action.

## 0.3.1 - 2014-05-13

* Ability to set additional capabilities for all browsers, using
  `capabilities` option in `.gemini.yml`:

  ```yaml
  capabilities:
    option1: value,
    option2: value
  ```
* Non-existent directories, passed to `gather` and `test` commands will
  be filtered out
* If fatal error occurs, `gemini` will always exit with 1 status code
* If test fails or state error occurs, `gemini` will always exit with 2
  status code.
* When `gemini` is unable to launch browser, more clearer error message
  will be displayed.

## 0.3.0 -  2014-04-30

* Elements to take screen shots of and elements to perform action
  on are now defined differently. `setElements` and `setDynmaicElements`
  methods removed.

  New way to define elements for screenshot:

  ```javascript
  suite.setCaptureElements('.selector1', '.selector2', ...)
  ```

  Or using array:

  ```javascript
  suite.setCaptureElements(['.selector1', '.selector2', ...])
  ```


  To get element to perform action on, you can now pass
  selectors directly to the actions:

  ```javascript
  suite.capture('state', function(actions, find) {
      actions.click('.button');
  });
  ```

  To avoid multiple lookups for the same element you can use 
  `find` function which is now passed to the state callback:

  ```javascript
  suite.capture('state', function(actions, find) {
      var button = find('.button');
      actions.mouseMove(button);
             .click(button);
  });
  ```

* Add `suite.before(function(action, find))` which can be used to
  perform some actions before the first state. Context is shared
  between before hook and all of suite's state callbacks.

  You can use `before` to look for element only once for the state:

  ```javascript
  suite.before(function(actions, find) {
      this.button = find('.buttons');
  })
  .capture('hovered', function(actions, find) {
      actions.mouseMove(this.button);
  })
  .capture('pressed', function(actions, find) {
      actions.mouseDown(this.button);
  });
  ```

  Or to perform some actions before first state without taking
  screenshot:

  ```javascript
  suite.before(function(actions, find) {
      actions.click('.button');
  });
  ```

* Add `suite.skip()` method which allows to skip suite in some set of
  browsers:

  - `suite.skip()` - skip in all browsers.
  - `suite.skip('chrome')` - skip in all versions of Chrome.
  - `suite.skip({name: 'chrome', version: '33.0'})` - skip in Chrome 33.0
  - `suite.skip(['chrome', 'opera'])` - skip in Chrome and Opera

* Public API now has constants for special keys to use in `sendKeys` actions
  (i.e. `gemini.CONTROL` for `CTRL` key).

## 0.2.1 - 2014-04-23

* Fix a bug with incorrect reference to the suite in states. Because of
  this bug dynamic elements was not updated properly.

## 0.2.0 - 2014-04-22

* New test suites API.  Plans are replaced by test suites defined by explicit call.

  Old version:

  ```javascript
  module.exports = function(plan) {
      plan.setName('some name')
          .setElements(...)
          .setDynamicElements(...)
          .capture(...)
          
  };
  ```

  New API:

  ```javascript
  var gemini = require('gemini');

  gemini.suite('some name', function(suite) {
      suite.setElements(...)
          .setDynamicElements(...)
          .capture(...)
          
  };

  ```

  Suites also can be nested. In this case, child suite inherits all properties 
  from the parent.

  ```javascript
  gemin.suite('parent', function(suite) {
      gemini.suite('child', function(child) {
          gemini.suite('grandchild', function(grandchild) {

          });
      });
  });
  ```
* `.reload()` method is removed. Use nested suite if you need to reload browser.

* Added action to run any JS code in browser context:

  ```javascript
  actions.executeJS(function(window) {
      window.alert('Hello!');
  });
  ```

* `sendKeys` action can optionally take an receive an element to send keys to.

  ```javascript
  actions.sendKeys(elements.someInput, 'hello');
  ```
* Added ability to specify browser version in `.gemini.yml`

  ```yaml
  browsers:
    - {name: 'phantomjs', version: '1.9'}
  ```
* Tree reporter is now used for `gather` command.

## 0.1.1 - 2014-04-08

* `phantomjs` always starts maximized. This fixes the error, when some shadows didn't fit in crop rectangle.
* Action on dynamic element that does not currently exists causes non-fatal error. Such error will fail only one state, the rest will continue running.
* `gather` command now reports browser name.
* browsers are always closed, even if there was an error.

## 0.1.0 - 2014-03-27

* Initial release<|MERGE_RESOLUTION|>--- conflicted
+++ resolved
@@ -1,16 +1,14 @@
 # Changelog
 
-<<<<<<< HEAD
 ## Dev
 
 * Add ability to ignore certain elements when comparing screenshots.
   Use `suite.ignoreElements(selector1, selector2, ...)` to specify
   the selectors to ignore (@SevInf).
-=======
+
 ## 0.9.6 - 2015-01-27
 
 * Work on a pages that modify `Array.prototype` (@SevInf).
->>>>>>> 5ab3b579
 
 ## 0.9.5 - 2014-12-10
 
